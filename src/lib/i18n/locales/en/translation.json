{
	"'s', 'm', 'h', 'd', 'w' or '-1' for no expiration.": "'s', 'm', 'h', 'd', 'w' or '-1' for no expiration.",
	"(Beta)": "(Beta)",
	"(e.g. `sh webui.sh --api`)": "(e.g. `sh webui.sh --api`)",
	"{{item}} not provided": "{{item}} not provided",
	"{{modelName}} is thinking...": "{{modelName}} is thinking...",
	"{{webUIName}} Backend Required": "{{webUIName}} Backend Required",
	"About": "About",
	"Account": "Account",
	"Action": "Action",
	"Add a model": "Add a model",
	"Add a model tag name": "Add a model tag name",
	"Add a short description about what this modelfile does": "Add a short description about what this modelfile does",
	"Add a short title for this prompt": "Add a short title for this prompt",
	"Add Docs": "Add Docs",
	"Add Files": "Add Files",
	"Add LiteLLM Model": "Add LiteLLM Model",
	"Add message": "Add message",
	"add tags": "add tags",
	"Adjusting these settings will apply changes universally to all users.": "Adjusting these settings will apply changes universally to all users.",
	"Admin": "",
	"Admin Panel": "Admin Panel",
	"Admin Settings": "Admin Settings",
	"Advanced Model Params": "Advanced Model Params",
	"Advanced Parameters": "Advanced Parameters",
	"all": "all",
	"All Users": "All Users",
	"Allow": "Allow",
	"Allow Chat Deletion": "Allow Chat Deletion",
	"alphanumeric characters and hyphens": "alphanumeric characters and hyphens",
	"Already have an account?": "Already have an account?",
	"and": "and",
	"API Base URL": "API Base URL",
	"API Key": "API Key",
	"API RPM": "API RPM",
	"are allowed - Activate this command by typing": "are allowed - Activate this command by typing",
	"Audio": "Audio",
	"Auto-playback response": "Auto-playback response",
	"Auto-send input after 3 sec.": "Auto-send input after 3 sec.",
	"AUTOMATIC1111 Base URL": "AUTOMATIC1111 Base URL",
	"available!": "available!",
	"Back": "Back",
	"Builder Mode": "Builder Mode",
	"Cancel": "Cancel",
	"Categories": "Categories",
	"Change Password": "Change Password",
	"Chat": "Chat",
	"Chat History": "Chat History",
	"Chat History is off for this browser.": "Chat History is off for this browser.",
	"Chats": "Chats",
	"Check Again": "Check Again",
	"Check for updates": "Check for updates",
	"Checking for updates...": "Checking for updates...",
	"Choose a model before saving...": "Choose a model before saving...",
	"Chunk Overlap": "Chunk Overlap",
	"Chunk Params": "Chunk Params",
	"Chunk Size": "Chunk Size",
	"Click here for a contribution guide.": "Click here for a contribution guide.",
	"Click here for help": "Click here for help",
	"Click here to check other modelfiles.": "Click here to check other modelfiles.",
	"click here.": "click here.",
	"Click on the user role button to change a user's role.": "Click on the user role button to change a user's role.",
	"Close": "Close",
	"Collection": "Collection",
	"Command": "Command",
	"Confirm Password": "Confirm Password",
	"Connections": "Connections",
	"Content": "Content",
	"Context Length": "Context Length",
	"Conversation Mode": "Conversation Mode",
	"Copy last code block": "Copy last code block",
	"Copy last response": "Copy last response",
	"Copying to clipboard was successful!": "Copying to clipboard was successful!",
	"Create a concise, 3-5 word phrase as a header for the following query, strictly adhering to the 3-5 word limit and avoiding the use of the word 'title':": "Create a concise, 3-5 word phrase as a header for the following query, strictly adhering to the 3-5 word limit and avoiding the use of the word 'title':",
	"Create a modelfile": "Create a modelfile",
	"Create Account": "Create Account",
	"Created at": "Created at",
	"Created by": "Created by",
	"Current Model": "Current Model",
	"Current Password": "Current Password",
	"Custom": "Custom",
	"Customize Ollama models for a specific purpose": "Customize Ollama models for a specific purpose",
	"Dark": "Dark",
	"Database": "Database",
	"DD/MM/YYYY HH:mm": "DD/MM/YYYY HH:mm",
	"Default": "Default",
	"Default (Web API)": "Default (Web API)",
	"Default model updated": "Default model updated",
	"Default Prompt Suggestions": "Default Prompt Suggestions",
	"Default User Role": "Default User Role",
	"delete": "delete",
	"Delete a model": "Delete a model",
	"Delete chat": "Delete chat",
	"Delete Chats": "Delete Chats",
	"Deleted {{deleteModelTag}}": "Deleted {{deleteModelTag}}",
	"Deleted {tagName}": "Deleted {tagName}",
	"Description": "Description",
	"Desktop Notifications": "Notification",
	"Didn't find your language?": "Didn't find your language?",
	"Disabled": "Disabled",
	"Discover a modelfile": "Discover a modelfile",
	"Discover a prompt": "Discover a prompt",
	"Discover, download, and explore custom prompts": "Discover, download, and explore custom prompts",
	"Discover, download, and explore model presets": "Discover, download, and explore model presets",
	"Display the username instead of You in the Chat": "Display the username instead of 'You' in the Chat",
	"Document": "Document",
	"Document Settings": "Document Settings",
	"Documents": "Documents",
	"does not make any external connections, and your data stays securely on your locally hosted server.": "does not make any external connections, and your data stays securely on your locally hosted server.",
	"Don't Allow": "Don't Allow",
	"Don't have an account?": "Don't have an account?",
	"Download as a File": "Download as a File",
	"Download Database": "Download Database",
	"Drop any files here to add to the conversation": "Drop any files here to add to the conversation",
	"e.g. '30s','10m'. Valid time units are 's', 'm', 'h'.": "e.g. '30s','10m'. Valid time units are 's', 'm', 'h'.",
	"Edit Doc": "Edit Doc",
	"Edit User": "Edit User",
	"Email": "Email",
	"Enable Chat History": "Enable Chat History",
	"Enable New Sign Ups": "Enable New Sign Ups",
	"Enabled": "Enabled",
	"Enter OpenAI API Key": "Enter OpenAI API Key",
	"Enter stop sequence": "Enter stop sequence",
	"Enter Your Email": "Enter Your Email",
	"Enter Your Full Name": "Enter Your Full Name",
	"Enter Your Password": "Enter Your Password",
	"Export All Chats (All Users)": "Export All Chats (All Users)",
	"Export Chats": "Export Chats",
	"Export Documents Mapping": "Export Documents Mapping",
	"Export Modelfiles": "Export Modelfiles",
	"Export Prompts": "Export Prompts",
	"Failed to read clipboard contents": "Failed to read clipboard contents",
	"File not found.": "File not found.",
	"Focus chat input": "Focus chat input",
	"Format your variables using square brackets like this:": "Format your variables using square brackets like this:",
	"From (Base Model)": "From (Base Model)",
	"Full Screen Mode": "Full Screen Mode",
	"General": "General",
	"General Settings": "General Settings",
	"Hello, {{name}}": "Hello, {{name}}",
	"Hide": "Hide",
	"How can I help you today?": "How can I help you today?",
	"Image Generation (Experimental)": "Image Generation (Experimental)",
	"Image Settings": "Image Settings",
	"Images": "Images",
	"Import Chats": "Import Chats",
	"Import Documents Mapping": "Import Documents Mapping",
	"Import Modelfiles": "Import Modelfiles",
	"Import Prompts": "Import Prompts",
	"Include `--api` flag when running stable-diffusion-webui": "Include `--api` flag when running stable-diffusion-webui",
	"Interface": "Interface",
	"join our Discord for help.": "join our Discord for help.",
	"JSON": "JSON",
	"JWT Expiration": "JWT Expiration",
	"JWT Token": "JWT Token",
	"Keep Alive": "Keep Alive",
	"Keyboard shortcuts": "Keyboard shortcuts",
	"Language": "Language",
	"Light": "Light",
	"Listening...": "Listening...",
	"LiteLLM API Base URL": "LiteLLM API Base URL",
	"LiteLLM API Key": "LiteLLM API Key",
	"LiteLLM API RPM": "LiteLLM API RPM",
	"LLMs can make mistakes. Verify important information.": "LLMs can make mistakes. Verify important information.",
	"Made by OpenWebUI Community": "Made by OpenWebUI Community",
	"Make sure to enclose them with": "Make sure to enclose them with",
	"Manage LiteLLM Models": "Manage LiteLLM Models",
	"Manage Ollama Models": "Manage Ollama Models",
	"Max Tokens": "Max Tokens",
	"Maximum of 3 models can be downloaded simultaneously. Please try again later.": "Maximum of 3 models can be downloaded simultaneously. Please try again later.",
	"Mirostat": "Mirostat",
	"Mirostat Eta": "Mirostat Eta",
	"Mirostat Tau": "Mirostat Tau",
	"MMMM DD, YYYY": "MMMM DD, YYYY",
	"Model '{{modelName}}' has been successfully downloaded.": "Model '{{modelName}}' has been successfully downloaded.",
	"Model '{{modelTag}}' is already in queue for downloading.": "Model '{{modelTag}}' is already in queue for downloading.",
	"Model {{modelId}} not found": "Model {{modelId}} not found",
	"Model {{modelName}} already exists.": "Model {{modelName}} already exists.",
	"Model Name": "Model Name",
	"Model not selected": "Model not selected",
	"Model Tag Name": "Model Tag Name",
	"Modelfile": "Modelfile",
	"Modelfile Advanced Settings": "Modelfile Advanced Settings",
	"Modelfiles": "Modelfiles",
	"Models": "Models",
	"My Documents": "My Documents",
	"My Modelfiles": "My Modelfiles",
	"My Prompts": "My Prompts",
	"Name": "Name",
	"Name Tag": "Name Tag",
	"Name your modelfile": "",
	"New Chat": "New Chat",
	"New Password": "New Password",
	"Not sure what to add?": "Not sure what to add?",
	"Not sure what to write? Switch to": "Not sure what to write? Switch to",
	"Off": "Off",
	"Okay, Let's Go!": "Okay, Let's Go!",
	"Ollama Version": "Ollama Version",
	"On": "On",
	"Only": "Only",
	"Only alphanumeric characters and hyphens are allowed in the command string.": "Only alphanumeric characters and hyphens are allowed in the command string.",
	"Oops! Hold tight! Your files are still in the processing oven. We're cooking them up to perfection. Please be patient and we'll let you know once they're ready.": "Oops! Hold tight! Your files are still in the processing oven. We're cooking them up to perfection. Please be patient and we'll let you know once they're ready.",
	"Oops! Looks like the URL is invalid. Please double-check and try again.": "",
	"Oops! You're using an unsupported method (frontend only). Please serve the WebUI from the backend.": "",
	"Open": "Open",
	"Open AI": "Open AI",
	"Open new chat": "Open new chat",
	"OpenAI API": "OpenAI API",
	"or": "or",
	"Parameters": "Parameters",
	"Password": "Password",
	"Pending": "",
	"Permission denied when accessing microphone: {{error}}": "Permission denied when accessing microphone: {{error}}",
	"Playground": "Playground",
	"Profile": "Profile",
	"Prompt Content": "Prompt Content",
	"Prompt suggestions": "Prompt suggestions",
	"Prompts": "Prompts",
	"Pull a model from Ollama.com": "Pull a model from Ollama.com",
	"Pull Progress": "Pull Progress",
	"RAG Template": "RAG Template",
	"Raw Format": "Raw Format",
	"Record voice": "Record voice",
	"Redirecting you to OpenWebUI Community": "Redirecting you to OpenWebUI Community",
	"Release Notes": "Release Notes",
	"Repeat Last N": "Repeat Last N",
	"Repeat Penalty": "Repeat Penalty",
	"Request Mode": "Request Mode",
	"Reset Vector Storage": "Reset Vector Storage",
	"Response AutoCopy to Clipboard": "Response AutoCopy to Clipboard",
	"Role": "Role",
	"Rosé Pine": "Rosé Pine",
	"Rosé Pine Dawn": "Rosé Pine Dawn",
	"Save": "Save",
	"Save & Create": "Save & Create",
	"Save & Submit": "Save & Submit",
	"Save & Update": "Save & Update",
	"Saving chat logs directly to your browser's storage is no longer supported. Please take a moment to download and delete your chat logs by clicking the button below. Don't worry, you can easily re-import your chat logs to the backend through": "Saving chat logs directly to your browser's storage is no longer supported. Please take a moment to download and delete your chat logs by clicking the button below. Don't worry, you can easily re-import your chat logs to the backend through",
	"Scan": "Scan",
	"Scan complete!": "Scan complete!",
	"Scan for documents from {{path}}": "Scan for documents from {{path}}",
	"Search": "Search",
	"Search Documents": "Search Documents",
	"Search Prompts": "Search Prompts",
	"See readme.md for instructions": "See readme.md for instructions",
	"See what's new": "See what's new",
	"Seed": "Seed",
	"Select a model": "Select a model",
	"Send a Messsage": "Send a Messsage",
	"Send message": "Send message",
	"Server connection verified": "Server connection verified",
	"Set as default": "Set as default",
	"Set Default Model": "Set Default Model",
	"Set Image Size": "Set Image Size",
	"Set Steps": "Set Steps",
	"Set Title Auto-Generation Model": "Set Title Auto-Generation Model",
	"Set Voice": "Set Voice",
	"Settings": "Settings",
	"Share to OpenWebUI Community": "Share to OpenWebUI Community",
	"short-summary": "short-summary",
	"Show": "Show",
	"Show shortcuts": "Show shortcuts",
	"sidebar": "sidebar",
	"Sign in": "Sign in",
	"Sign Out": "Sign Out",
	"Sign up": "Sign up",
	"Speech recognition error: {{error}}": "Speech recognition error: {{error}}",
	"Speech-to-Text Engine": "Speech-to-Text Engine",
	"SpeechRecognition API is not supported in this browser.": "SpeechRecognition API is not supported in this browser.",
	"Stop Sequence": "Stop Sequence",
	"STT Settings": "STT Settings",
	"Submit": "Submit",
	"Success": "Success",
	"Successfully updated": "",
	"Successfully updated.": "Successfully updated.",
	"Sync All": "Sync All",
	"System": "System",
	"System Prompt": "System Prompt",
	"Tags": "Tags",
	"Temperature": "Temperature",
	"Template": "Template",
	"Text Completion": "Text Completion",
	"Text-to-Speech Engine": "Text-to-Speech Engine",
	"Tfs Z": "Tfs Z",
	"Theme": "Theme",
	"This ensures that your valuable conversations are securely saved to your backend database. Thank you!": "This ensures that your valuable conversations are securely saved to your backend database. Thank you!",
	"This setting does not sync across browsers or devices.": "This setting does not sync across browsers or devices.",
	"Tip: Update multiple variable slots consecutively by pressing the tab key in the chat input after each replacement.": "",
	"Title": "Title",
	"Title Auto-Generation": "Title Auto-Generation",
	"Title Generation Prompt": "Title Generation Prompt",
	"to": "to",
	"To access the available model names for downloading,": "To access the available model names for downloading,",
	"Toggle settings": "Toggle settings",
	"Toggle sidebar": "Toggle sidebar",
	"Top K": "Top K",
	"Top P": "Top P",
	"Trouble accessing Ollama?": "Trouble accessing Ollama?",
	"TTS Settings": "TTS Settings",
	"Uh-oh! There was an issue connecting to {{provider}}.": "Uh-oh! There was an issue connecting to {{provider}}.",
	"Unknown File Type '{{file_type}}', but accepting and treating as plain text": "",
	"Upload files": "Upload files",
	"Use '#' in the prompt input to load and select your documents.": "Use '#' in the prompt input to load and select your documents.",
	"User": "",
	"User Permissions": "User Permissions",
	"Users": "Users",
	"Utilize": "Utilize",
	"Valid time units:": "Valid time units:",
	"variable": "variable",
	"variable to have them replaced with clipboard content.": "variable to have them replaced with clipboard content.",
	"Web": "Web",
	"WebUI Add-ons": "WebUI Add-ons",
	"WebUI Settings": "WebUI Settings",
	"What’s New in": "What’s New in",
	"When history is turned off, new chats on this browser won't appear in your history on any of your devices.": "When history is turned off, new chats on this browser won't appear in your history on any of your devices.",
	"Whisper (Local)": "Whisper (Local)",
	"Write a prompt suggestion (e.g. Who are you?)": "Write a prompt suggestion (e.g. Who are you?)",
<<<<<<< HEAD
	"Write a summary in 50 words that summarizes [topic or keyword]": "Write a summary in 50 words that summarizes [topic or keyword]",
	"You can help us translate the WebUI.": "You can help us translate the WebUI.",
=======
	"Write a summary in 50 words that summarizes [topic or keyword].": "Write a summary in 50 words that summarizes [topic or keyword].",
	"You": "",
>>>>>>> f7e10e1f
	"You're a helpful assistant.": "You're a helpful assistant.",
	"You're now logged in.": "You're now logged in."
}<|MERGE_RESOLUTION|>--- conflicted
+++ resolved
@@ -315,13 +315,9 @@
 	"When history is turned off, new chats on this browser won't appear in your history on any of your devices.": "When history is turned off, new chats on this browser won't appear in your history on any of your devices.",
 	"Whisper (Local)": "Whisper (Local)",
 	"Write a prompt suggestion (e.g. Who are you?)": "Write a prompt suggestion (e.g. Who are you?)",
-<<<<<<< HEAD
-	"Write a summary in 50 words that summarizes [topic or keyword]": "Write a summary in 50 words that summarizes [topic or keyword]",
-	"You can help us translate the WebUI.": "You can help us translate the WebUI.",
-=======
 	"Write a summary in 50 words that summarizes [topic or keyword].": "Write a summary in 50 words that summarizes [topic or keyword].",
-	"You": "",
->>>>>>> f7e10e1f
+	"You": "You",
 	"You're a helpful assistant.": "You're a helpful assistant.",
-	"You're now logged in.": "You're now logged in."
+	"You're now logged in.": "You're now logged in.",
+	"You can help us translate the WebUI.": "You can help us translate the WebUI."
 }